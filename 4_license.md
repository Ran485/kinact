---
layout: page
title: License
---
### \<Edit the content according to your needs. \>
The tool is distributed under the [GNU GPLv3 License](https://www.gnu.org/licenses/gpl-3.0.de.html).

<<<<<<< HEAD

Kinact is distributed under the [GNU GPLv3 License](https://www.gnu.org/licenses/gpl-3.0.html).

=======
>>>>>>> 83f5433c
The text of the license can additionally be found [here](https://github.com/saezlab/kinact/blob/master/LICENSE.txt).<|MERGE_RESOLUTION|>--- conflicted
+++ resolved
@@ -2,13 +2,9 @@
 layout: page
 title: License
 ---
-### \<Edit the content according to your needs. \>
-The tool is distributed under the [GNU GPLv3 License](https://www.gnu.org/licenses/gpl-3.0.de.html).
 
-<<<<<<< HEAD
 
 Kinact is distributed under the [GNU GPLv3 License](https://www.gnu.org/licenses/gpl-3.0.html).
 
-=======
->>>>>>> 83f5433c
+
 The text of the license can additionally be found [here](https://github.com/saezlab/kinact/blob/master/LICENSE.txt).