--- conflicted
+++ resolved
@@ -12,24 +12,17 @@
 permalink:        pretty
 
 # Setup
-<<<<<<< HEAD
 
 title:            Kinact
 tagline:          Kinase Activity Toolbox
 description:      "Toolbox to score kinase activities based on phosphoproteomics data"
 #url:              https://github.com/saezlab/kinact
 baseurl:          /kinact/
-=======
-title:            Tool-Name
-tagline:          Tagline for website
-description:      "Short description of the tool, for the sidebar"
-#url:              https://github.com/saezlab/projectDocumentationTemplate
-baseurl:          /projectDocumentationTemplate/
 toollogo:         /projectDocumentationTemplate/tool_logo.png
->>>>>>> 492a1c0b
+
 
 author:
-  name:           'Author Name'
+  name:           'Jakob Wirbel'
 
 paginate:         5
 
