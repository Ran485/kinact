--- conflicted
+++ resolved
@@ -12,19 +12,12 @@
 permalink:        pretty
 
 # Setup
-<<<<<<< HEAD
+
 title:            Kinact
 tagline:          Kinase Activity Toolbox
 description:      "Toolbox to score kinase activities based on phosphoproteomics data"
 #url:              https://github.com/saezlab/kinact
 baseurl:          /kinact/
-=======
-title:            Tool-Name
-tagline:          Tagline for website
-description:      "Short description of the tool, for the sidebar"
-#url:              https://github.com/saezlab/projectDocumentationTemplate
-baseurl:          /projectDocumentationTemplate/
->>>>>>> 83f5433c
 
 author:
   name:           'Author Name'
@@ -32,14 +25,8 @@
 paginate:         5
 
 # Custom vars
-<<<<<<< HEAD
+
 version:          0.0.1
 
 github:
   repo:           https://github.com/saezlab/kinact
-=======
-version:          1.0.1
-
-github:
-  repo:           https://github.com/saezlab/projectDocumentationTemplate
->>>>>>> 83f5433c
